--- conflicted
+++ resolved
@@ -8,13 +8,10 @@
   },
   "dependencies": {
     "@civic/auth": "^0.7.0",
-<<<<<<< HEAD
     "@types/multer": "^1.4.13",
     "cloudinary": "^2.6.1",
-=======
     "@google/generative-ai": "^0.24.1",
     "civic-sip-api": "^1.2.1",
->>>>>>> b6173199
     "cookie-parser": "^1.4.7",
     "cors": "^2.8.5",
     "dotenv": "^16.5.0",
@@ -22,11 +19,8 @@
     "file-type": "^21.0.0",
     "mongoose": "^8.15.2",
     "morgan": "^1.10.0",
-<<<<<<< HEAD
     "multer": "^2.0.1",
-=======
     "node-fetch": "^2.7.0",
->>>>>>> b6173199
     "ts-node": "^10.9.2"
   },
   "devDependencies": {
