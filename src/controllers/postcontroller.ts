--- conflicted
+++ resolved
@@ -2,18 +2,6 @@
 import { uploadToCloudinary } from '../utils/cloudinaryConfig.js';
 import Post from '../models/Post.js';
 import User from '../models/User.js';
-<<<<<<< HEAD
-import fs from 'fs';
-
-// Create a new post
-export const createPost = async (req, res) => {
-  try {
-    // Get user information
-    const user = await req.civicAuth.getUser();
-    if (!user?.email) {
-      return res.status(401).json({ message: 'User not authenticated' });
-    }
-=======
 import { 
   generatePostSummary, 
   generatePostsCollectionSummary,
@@ -69,241 +57,6 @@
             return res.status(401).json({ message: 'User not authenticated' });
         }
 
-        const existingUser = await User.findOne({ name: user.name });
-        if (!existingUser) {
-            return res.status(404).json({ message: 'User not found in database' });
-        }
-
-        // Create media items for each uploaded file
-        const createdMediaItems = [];
-        
-        for (let i = 0; i < posts.length; i++) {
-            const fileUrl = posts[i];
-            const file = req.files[i];
-            
-            // Determine media type based on file mimetype
-            const mediaType = file.mimetype.startsWith('video/') ? 'video' : 'photo';
-            
-            // Parse additional data from request body
-            const title = req.body.title || `Heritage ${mediaType} ${Date.now()}`;
-            const description = req.body.description || '';
-            const aspectRatio = req.body.aspectRatio ? parseFloat(req.body.aspectRatio) : undefined;
-            
-            // Parse location if provided
-            let location;
-            if (req.body.latitude && req.body.longitude) {
-                location = {
-                    latitude: parseFloat(req.body.latitude),
-                    longitude: parseFloat(req.body.longitude),
-                    name: req.body.locationName || undefined
-                };
-            }
-            
-            // Parse tags if provided
-            let tags: string[] = [];
-            if (req.body.tags) {
-                tags = Array.isArray(req.body.tags) ? req.body.tags : req.body.tags.split(',').map((tag: string) => tag.trim());
-            }
-
-            const newMediaItem = new MediaItem({
-                userId: existingUser._id,
-                uri: fileUrl,
-                type: mediaType,
-                timestamp: Date.now(),
-                aspectRatio,
-                title,
-                description,
-                likes: [],
-                comments: [],
-                location,
-                tags,
-                collections: [],
-                featured: false
-            });
-
-            const savedMediaItem = await newMediaItem.save();
-            createdMediaItems.push(savedMediaItem);
-        }
-
-        // Create a Post document that groups these media items
-        const postTitle = req.body.postTitle || req.body.title || 'Heritage Collection';
-        const postDescription = req.body.postDescription || req.body.description || '';
-        const postTags = req.body.postTags ? 
-            (Array.isArray(req.body.postTags) ? req.body.postTags : req.body.postTags.split(',').map((tag: string) => tag.trim())) 
-            : [];
-
-        // Parse location if provided
-        let postLocation;
-        if (req.body.latitude && req.body.longitude) {
-            postLocation = {
-                latitude: parseFloat(req.body.latitude),
-                longitude: parseFloat(req.body.longitude),
-                name: req.body.locationName || undefined
-            };
-        }
-
-        const newPost = new Post({
-            userId: existingUser._id,
-            title: postTitle,
-            description: postDescription,
-            mediaItems: createdMediaItems.map(item => item._id),
-            tags: postTags,
-            location: postLocation,
-            likes: [],
-            comments: [],
-            collections: [],
-            featured: false,
-            visibility: req.body.visibility || 'public'
-        });
-
-        const savedPost = await newPost.save();
-
-        const summaryType = await generateSummaryType(createdMediaItems);
-        console.log(`Determined summary type for post: ${summaryType}`);
-
-        // Generate AI summary for the post (async, don't block response)
-        generatePostSummaryAsync(savedPost, createdMediaItems, summaryType);
-
-        res.status(201).json({
-            message: 'Post created successfully',
-            post: savedPost,
-            mediaItems: createdMediaItems,
-            count: createdMediaItems.length
-        });
-
-    } catch (error) {
-        console.error('Error creating posts:', error);
-        res.status(500).json({
-            message: 'Internal server error',
-            error: error instanceof Error ? error.message : 'Unknown error'
-        });
-    }
-};
-
-// Async function to generate and save post summary
-async function generatePostSummaryAsync(post: any, mediaItems: any[], summaryType: string) {
-    try {
-        // Convert database models to Gemini interface format
-        const geminiMediaItems: GeminiMediaItem[] = mediaItems.map(item => ({
-            url: item.uri,
-            type: item.type === 'photo' ? 'image' : 'video',
-            description: item.description
-        }));
-
-        const geminiPost: GeminiPost = {
-            id: post._id.toString(),
-            title: post.title,
-            description: post.description,
-            media: geminiMediaItems,
-            tags: post.tags,
-            location: post.location?.name,
-            timestamp: post.createdAt,
-            author: post.userId.toString()
-        };
-
-        const options: SummaryOptions = {
-            style: 'detailed',
-            language: 'bilingual',
-            includeHashtags: true,
-            maxLength: 300
-        };
-
-        let summary;
-        let updateData: any = {};
-
-        switch (summaryType) {
-            case 'cultural':
-                const culturalSummary = await generateCulturalHeritageSummary(
-                    geminiMediaItems,
-                    {
-                        title: post.title,
-                        location: post.location?.name,
-                        culturalContext: 'Bengali heritage'
-                    },
-                    options
-                );
-                if (culturalSummary) {
-                    updateData.culturalContext = {
-                        significance: culturalSummary.culturalSignificance,
-                        historicalContext: culturalSummary.historicalContext,
-                        preservation: culturalSummary.preservation
-                    };
-                    updateData.aiSummary = {
-                        summary: culturalSummary.summary,
-                        hashtags: ['#heritage', '#culture', '#bengali'],
-                        mood: 'respectful',
-                        themes: ['cultural heritage'],
-                        generatedAt: new Date(),
-                        summaryType: 'cultural'
-                    };
-                }
-                break;
-
-            case 'creative':
-                const creativeSummary = await generateCreativeStorySummary(
-                    geminiMediaItems,
-                    {
-                        title: post.title,
-                        theme: 'artistic expression'
-                    },
-                    options
-                );
-                if (creativeSummary) {
-                    updateData.creativeContext = {
-                        narrative: creativeSummary.narrative,
-                        artisticElements: creativeSummary.artisticElements
-                    };
-                    updateData.aiSummary = {
-                        summary: creativeSummary.summary,
-                        hashtags: ['#creative', '#art', '#expression'],
-                        mood: 'inspiring',
-                        themes: creativeSummary.themes,
-                        generatedAt: new Date(),
-                        summaryType: 'creative'
-                    };
-                }
-                break;
-
-            case 'travel':
-                const travelSummary = await generateTravelLocationSummary(
-                    geminiMediaItems,
-                    {
-                        location: post.location?.name || 'Unknown location'
-                    },
-                    options
-                );
-                if (travelSummary) {
-                    updateData.travelContext = {
-                        attractions: travelSummary.attractions,
-                        recommendations: travelSummary.recommendations,
-                        travelTips: travelSummary.travelTips
-                    };
-                    updateData.aiSummary = {
-                        summary: travelSummary.summary,
-                        hashtags: ['#travel', '#explore', '#destination'],
-                        mood: 'adventurous',
-                        themes: ['travel', 'exploration'],
-                        generatedAt: new Date(),
-                        summaryType: 'travel'
-                    };
-                }
-                break;
-
-            default:
-                summary = await generatePostSummary(geminiPost, options);
-                if (summary) {
-                    updateData.aiSummary = {
-                        summary: summary.summary,
-                        hashtags: summary.hashtags || [],
-                        mood: summary.mood || 'neutral',
-                        themes: ['general'],
-                        generatedAt: new Date(),
-                        summaryType: 'post'
-                    };
-                }
-        }
->>>>>>> e16ded4b
-
     const existingUser = await User.findOne({ email: user.email });
     if (!existingUser) {
       return res.status(404).json({ message: 'User not found in database' });
@@ -313,7 +66,6 @@
     if (!req.body.content && (!req.files || req.files.length === 0)) {
       return res.status(400).json({ message: 'Post must contain content or attachments' });
     }
-<<<<<<< HEAD
 
     const attachments = [];
     
@@ -335,53 +87,10 @@
           if (fs.existsSync(file.path)) {
             fs.unlinkSync(file.path);
           }
-=======
-};
-
-// Generate summary for existing post
-export const generatePostSummaryEndpoint = async (req: Request, res: Response) => {
-    try {
-        const { postId } = req.params;
-        if (!postId) {
-            return res.status(400).json({ message: 'Post ID is required' });
-        }
-        let summaryType;
-
-        const post = await Post.findById(postId).populate('mediaItems');
-        if(post){
-            summaryType = await generateSummaryType(post.mediaItems);
-            console.log(`Determined summary type for post ${postId}: ${summaryType}`);
-        } 
-        if (!post) {
-            return res.status(404).json({ message: 'Post not found' });
-        }
-
-        // Check if user owns the post or is admin
-        const user = await req.civicAuth.getUser();
-        if (!user) {
-            return res.status(401).json({ message: 'User not authenticated' });
-        }
-
-        const existingUser = await User.findOne({ name: user.name });
-        if (!existingUser) {
-            return res.status(403).json({ message: 'Access denied' });
-        }
-        // Ensure both IDs are ObjectId for comparison
-        const postUserId = typeof post.userId === 'object' && post.userId !== null && 'equals' in post.userId
-            ? post.userId
-            : new mongoose.Types.ObjectId(post.userId);
-        const existingUserId = typeof existingUser._id === 'object' && existingUser._id !== null && 'equals' in existingUser._id
-            ? existingUser._id
-            : new mongoose.Types.ObjectId(String(existingUser._id));
-
-        if (!postUserId.equals(String(existingUserId))) {
-            return res.status(403).json({ message: 'Access denied' });
->>>>>>> e16ded4b
         }
       }
     }
 
-<<<<<<< HEAD
     // Parse tags
     let tags = [];
     if (req.body.tags) {
@@ -389,10 +98,6 @@
         ? req.body.tags 
         : req.body.tags.split(',').map(tag => tag.trim());
     }
-=======
-        // Generate summary
-        await generatePostSummaryAsync(post, post.mediaItems, summaryType as string);
->>>>>>> e16ded4b
 
     // Create the post
     const newPost = new Post({
@@ -407,7 +112,13 @@
       status: req.body.status || 'published'
     });
 
-    const savedPost = await newPost.save();
+        const savedPost = await newPost.save();
+
+        const summaryType = await generateSummaryType(createdMediaItems);
+        console.log(`Determined summary type for post: ${summaryType}`);
+
+        // Generate AI summary for the post (async, don't block response)
+        generatePostSummaryAsync(savedPost, createdMediaItems, summaryType);
 
     res.status(201).json({
       message: 'Post created successfully',
@@ -422,83 +133,251 @@
   }
 };
 
-// Get all posts (with pagination)
-export const getPosts = async (req, res) => {
-  try {
-    const page = parseInt(req.query.page) || 1;
-    const limit = parseInt(req.query.limit) || 20;
-    const skip = (page - 1) * limit;
-    
-    const query = { status: 'published' }; // Only published posts by default
-    
-    // Add filters if needed
-    if (req.query.userId) query.userId = req.query.userId;
-    if (req.query.tag) query.tags = req.query.tag;
-    
-    // If requesting user is admin or viewing own posts, allow seeing drafts
-    if (req.query.showAll === 'true') {
-      const user = await req.civicAuth.getUser();
-      const existingUser = await User.findOne({ email: user.email });
-      
-      if (existingUser && (existingUser.role === 'admin' || existingUser._id.toString() === req.query.userId)) {
-        delete query.status;
-      }
-    }
-    
-    const totalCount = await Post.countDocuments(query);
-    const posts = await Post.find(query)
-      .sort({ timestamp: -1 })
-      .skip(skip)
-      .limit(limit)
-      .populate('userId', 'name email');
-    
-    res.status(200).json({
-      data: posts,
-      pagination: {
-        total: totalCount,
-        page,
-        pages: Math.ceil(totalCount / limit)
-      }
-    });
-  } catch (error) {
-    console.error('Error fetching posts:', error);
-    res.status(500).json({
-      message: 'Error fetching posts',
-      error: error instanceof Error ? error.message : 'Unknown error'
-    });
-  }
+// Async function to generate and save post summary
+async function generatePostSummaryAsync(post: any, mediaItems: any[], summaryType: string) {
+    try {
+        // Convert database models to Gemini interface format
+        const geminiMediaItems: GeminiMediaItem[] = mediaItems.map(item => ({
+            url: item.uri,
+            type: item.type === 'photo' ? 'image' : 'video',
+            description: item.description
+        }));
+
+        const geminiPost: GeminiPost = {
+            id: post._id.toString(),
+            title: post.title,
+            description: post.description,
+            media: geminiMediaItems,
+            tags: post.tags,
+            location: post.location?.name,
+            timestamp: post.createdAt,
+            author: post.userId.toString()
+        };
+
+        const options: SummaryOptions = {
+            style: 'detailed',
+            language: 'bilingual',
+            includeHashtags: true,
+            maxLength: 300
+        };
+
+        let summary;
+        let updateData: any = {};
+
+        switch (summaryType) {
+            case 'cultural':
+                const culturalSummary = await generateCulturalHeritageSummary(
+                    geminiMediaItems,
+                    {
+                        title: post.title,
+                        location: post.location?.name,
+                        culturalContext: 'Bengali heritage'
+                    },
+                    options
+                );
+                if (culturalSummary) {
+                    updateData.culturalContext = {
+                        significance: culturalSummary.culturalSignificance,
+                        historicalContext: culturalSummary.historicalContext,
+                        preservation: culturalSummary.preservation
+                    };
+                    updateData.aiSummary = {
+                        summary: culturalSummary.summary,
+                        hashtags: ['#heritage', '#culture', '#bengali'],
+                        mood: 'respectful',
+                        themes: ['cultural heritage'],
+                        generatedAt: new Date(),
+                        summaryType: 'cultural'
+                    };
+                }
+                break;
+
+            case 'creative':
+                const creativeSummary = await generateCreativeStorySummary(
+                    geminiMediaItems,
+                    {
+                        title: post.title,
+                        theme: 'artistic expression'
+                    },
+                    options
+                );
+                if (creativeSummary) {
+                    updateData.creativeContext = {
+                        narrative: creativeSummary.narrative,
+                        artisticElements: creativeSummary.artisticElements
+                    };
+                    updateData.aiSummary = {
+                        summary: creativeSummary.summary,
+                        hashtags: ['#creative', '#art', '#expression'],
+                        mood: 'inspiring',
+                        themes: creativeSummary.themes,
+                        generatedAt: new Date(),
+                        summaryType: 'creative'
+                    };
+                }
+                break;
+
+            case 'travel':
+                const travelSummary = await generateTravelLocationSummary(
+                    geminiMediaItems,
+                    {
+                        location: post.location?.name || 'Unknown location'
+                    },
+                    options
+                );
+                if (travelSummary) {
+                    updateData.travelContext = {
+                        attractions: travelSummary.attractions,
+                        recommendations: travelSummary.recommendations,
+                        travelTips: travelSummary.travelTips
+                    };
+                    updateData.aiSummary = {
+                        summary: travelSummary.summary,
+                        hashtags: ['#travel', '#explore', '#destination'],
+                        mood: 'adventurous',
+                        themes: ['travel', 'exploration'],
+                        generatedAt: new Date(),
+                        summaryType: 'travel'
+                    };
+                }
+                break;
+
+            default:
+                summary = await generatePostSummary(geminiPost, options);
+                if (summary) {
+                    updateData.aiSummary = {
+                        summary: summary.summary,
+                        hashtags: summary.hashtags || [],
+                        mood: summary.mood || 'neutral',
+                        themes: ['general'],
+                        generatedAt: new Date(),
+                        summaryType: 'post'
+                    };
+                }
+        }
+
+        // Update the post with generated summary
+        if (Object.keys(updateData).length > 0) {
+            await Post.findByIdAndUpdate(post._id, updateData);
+            console.log(`Summary generated for post: ${post._id}`);
+        }
+
+    } catch (error) {
+        console.error('Error generating post summary:', error);
+    }
+}
+
+// Get posts with optional filtering and summary
+export const getPosts = async (req: Request, res: Response) => {
+    try {
+        const { 
+            page = 1, 
+            limit = 10, 
+            userId, 
+            featured, 
+            summaryType,
+            tags,
+            location 
+        } = req.query;
+
+        const pageNum = parseInt(page as string);
+        const limitNum = parseInt(limit as string);
+        const skip = (pageNum - 1) * limitNum;
+
+        // Build filter
+        const filter: any = { visibility: 'public' };
+        
+        if (userId) filter.userId = userId;
+        if (featured === 'true') filter.featured = true;
+        if (summaryType) filter['aiSummary.summaryType'] = summaryType;
+        if (tags) filter.tags = { $in: (tags as string).split(',') };
+        if (location) filter['location.name'] = new RegExp(location as string, 'i');
+
+        const posts = await Post.find(filter)
+            .populate('mediaItems')
+            .populate('userId', 'name email')
+            .sort({ createdAt: -1 })
+            .skip(skip)
+            .limit(limitNum);
+
+        const total = await Post.countDocuments(filter);
+
+        res.json({
+            posts,
+            pagination: {
+                page: pageNum,
+                limit: limitNum,
+                total,
+                pages: Math.ceil(total / limitNum)
+            }
+        });
+
+    } catch (error) {
+        console.error('Error getting posts:', error);
+        res.status(500).json({
+            message: 'Error retrieving posts',
+            error: error instanceof Error ? error.message : 'Unknown error'
+        });
+    }
 };
 
-// Get a single post by ID
-export const getPostById = async (req, res) => {
-  try {
-    const post = await Post.findById(req.params.id)
-      .populate('userId', 'name email');
-    
-    if (!post) {
-      return res.status(404).json({ message: 'Post not found' });
-    }
-    
-    // Check if post is published or user has access
-    if (post.status !== 'published') {
-      const user = await req.civicAuth.getUser();
-      const existingUser = await User.findOne({ email: user.email });
-      
-      if (!existingUser || 
-          (existingUser.role !== 'admin' && 
-           post.userId.toString() !== existingUser._id.toString())) {
-        return res.status(403).json({ message: 'Access denied to this post' });
-      }
-    }
-    
-    res.status(200).json({ data: post });
-  } catch (error) {
-    console.error('Error fetching post:', error);
-    res.status(500).json({
-      message: 'Error fetching post',
-      error: error instanceof Error ? error.message : 'Unknown error'
-    });
-  }
+// Generate summary for existing post
+export const generatePostSummaryEndpoint = async (req: Request, res: Response) => {
+    try {
+        const { postId } = req.params;
+        if (!postId) {
+            return res.status(400).json({ message: 'Post ID is required' });
+        }
+        let summaryType;
+
+        const post = await Post.findById(postId).populate('mediaItems');
+        if(post){
+            summaryType = await generateSummaryType(post.mediaItems);
+            console.log(`Determined summary type for post ${postId}: ${summaryType}`);
+        } 
+        if (!post) {
+            return res.status(404).json({ message: 'Post not found' });
+        }
+
+        // Check if user owns the post or is admin
+        const user = await req.civicAuth.getUser();
+        if (!user) {
+            return res.status(401).json({ message: 'User not authenticated' });
+        }
+
+        const existingUser = await User.findOne({ name: user.name });
+        if (!existingUser) {
+            return res.status(403).json({ message: 'Access denied' });
+        }
+        // Ensure both IDs are ObjectId for comparison
+        const postUserId = typeof post.userId === 'object' && post.userId !== null && 'equals' in post.userId
+            ? post.userId
+            : new mongoose.Types.ObjectId(post.userId);
+        const existingUserId = typeof existingUser._id === 'object' && existingUser._id !== null && 'equals' in existingUser._id
+            ? existingUser._id
+            : new mongoose.Types.ObjectId(String(existingUser._id));
+
+        if (!postUserId.equals(String(existingUserId))) {
+            return res.status(403).json({ message: 'Access denied' });
+        }
+
+        // Generate summary
+        await generatePostSummaryAsync(post, post.mediaItems, summaryType as string);
+
+        // Return updated post
+        const updatedPost = await Post.findById(postId).populate('mediaItems');
+        res.json({
+            message: 'Summary generated successfully',
+            post: updatedPost
+        });
+
+    } catch (error) {
+        console.error('Error generating post summary:', error);
+        res.status(500).json({
+            message: 'Error generating summary',
+            error: error instanceof Error ? error.message : 'Unknown error'
+        });
+    }
 };
 
 // Update a post
