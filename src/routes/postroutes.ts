--- conflicted
+++ resolved
@@ -1,15 +1,12 @@
 import { Router, Request, Response } from "express";
 const router = Router();
 import multer from "multer";
-<<<<<<< HEAD
 const upload = multer({ dest: 'uploads/' })
 import { 
   createposts, 
   getPosts, 
   generatePostSummaryEndpoint
 } from "../controllers/postcontroller.js";
-=======
->>>>>>> 4d90ffda
 import { authMiddleware } from "../middlewares/authmiddleware.js";
 import {
   createPost,
