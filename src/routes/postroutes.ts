import { Router, Request, Response } from "express";
const router = Router();
<<<<<<< HEAD
import multer from "multer"; // Changed import
const upload = multer({ dest: 'uploads/' });
import { createposts } from "../controllers/postcontroller.js";
=======
import multer from "multer";
const upload = multer({ dest: 'uploads/' })
import { 
  createposts, 
  getPosts, 
  generatePostSummaryEndpoint,
  createCommunityEvent,
  generateEventSummary,
  generateCollectionSummary
} from "../controllers/postcontroller.js";
import { authMiddleware } from "../middlewares/authmiddleware.js";
>>>>>>> 95da419b

const asyncHandler = (fn: any) => (req: any, res: any, next: any) => {
  Promise.resolve(fn(req, res, next)).catch(next);
};

// Create a wrapper that properly types the request
const createPostsWrapper = (req: Request, res: Response, next: (err?: any) => void) => {
  // Cast req to include files from multer
  const multerReq = req as Request & { files?: Express.Multer.File[] };
  Promise.resolve(createposts(multerReq, res)).catch(next);
};

// Auth wrapper for protected routes
const withAuth = (fn: Function) => (req: Request, res: Response, next: (err?: any) => void) => {
  authMiddleware(req, res, (err?: any) => {
    if (err) return next(err);
    return asyncHandler(fn)(req, res, next);
  });
};

// Routes
router.post("/createpost", upload.array('mediaFiles', 20), asyncHandler(createPostsWrapper));

// Get posts with filtering options
router.get("/", asyncHandler(getPosts));

// Generate summary for existing post (protected)
router.post("/:postId/generate-summary", withAuth(generatePostSummaryEndpoint));

// Create community event (protected)
router.post("/events", withAuth(createCommunityEvent));

// Generate summary for community event (protected)
router.post("/events/:eventId/generate-summary", withAuth(generateEventSummary));

// Generate collection summary for multiple posts (protected)
router.post("/collections/generate-summary", withAuth(generateCollectionSummary));

export default router;<|MERGE_RESOLUTION|>--- conflicted
+++ resolved
@@ -1,10 +1,5 @@
 import { Router, Request, Response } from "express";
 const router = Router();
-<<<<<<< HEAD
-import multer from "multer"; // Changed import
-const upload = multer({ dest: 'uploads/' });
-import { createposts } from "../controllers/postcontroller.js";
-=======
 import multer from "multer";
 const upload = multer({ dest: 'uploads/' })
 import { 
@@ -16,7 +11,6 @@
   generateCollectionSummary
 } from "../controllers/postcontroller.js";
 import { authMiddleware } from "../middlewares/authmiddleware.js";
->>>>>>> 95da419b
 
 const asyncHandler = (fn: any) => (req: any, res: any, next: any) => {
   Promise.resolve(fn(req, res, next)).catch(next);
